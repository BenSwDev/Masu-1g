"use server";

import { getServerSession } from "next-auth/next";
import { authOptions } from "@/lib/auth/auth";
import dbConnect from "@/lib/db/mongoose";
import { City } from "@/lib/db/models/city-distance";
import { revalidatePath } from "next/cache";

export async function getCities(page = 1, limit = 10, searchTerm = "") {
  try {
    const session = await getServerSession(authOptions);
    if (!session?.user?.id || session.user.activeRole !== "admin") {
      return { success: false, cities: [], totalPages: 0 };
    }

    await dbConnect();

    const query: any = {};
    if (searchTerm) {
      query.name = { $regex: searchTerm, $options: "i" };
    }

    const skip = (page - 1) * limit;
    const [cities, total] = await Promise.all([
      City.find(query).skip(skip).limit(limit).lean(),
      City.countDocuments(query),
    ]);

    return {
      success: true,
      cities: cities.map((c) => ({
        id: c._id.toString(),
        name: c.name,
        isActive: c.isActive,
        coordinates: {
          lat: c.coordinates.lat,
          lng: c.coordinates.lng,
        },
      })),
      totalPages: Math.ceil(total / limit),
    };
  } catch (err) {
    console.error("Error in getCities:", err);
    return { success: false, cities: [], totalPages: 0 };
  }
}

export async function createCity(formData: FormData) {
  try {
    const session = await getServerSession(authOptions);
    if (!session?.user?.id || session.user.activeRole !== "admin") {
      return { success: false, message: "notAuthorized" };
    }

    await dbConnect();

    const name = formData.get("name") as string;
    const lat = parseFloat(formData.get("lat") as string);
    const lng = parseFloat(formData.get("lng") as string);
    const isActive = formData.get("isActive") === "true";

    if (!name || isNaN(lat) || isNaN(lng)) {
      return { success: false, message: "missingFields" };
    }

    // Validate coordinates are within Israel bounds (approximately)
    if (lat < 29.0 || lat > 33.5 || lng < 34.0 || lng > 36.0) {
      return { success: false, message: "coordinatesOutOfBounds" };
    }

    const existing = await City.findOne({ name }).lean();
    if (existing) {
      return { success: false, message: "cityExists" };
    }

    const city = new City({
      name,
      coordinates: { lat, lng },
      isActive,
    });
    await city.save();

    // Calculate distances to all existing cities
    console.log("Calculating distances for new city:", name);
    await (City as any).calculateDistancesForNewCity(city._id.toString());

    revalidatePath("/dashboard/admin/cities");

    return { success: true, cityId: city._id.toString() };
  } catch (err) {
    console.error("Error in createCity:", err);
    return { success: false, message: "creationFailed" };
  }
}

export async function updateCity(cityId: string, formData: FormData) {
  try {
    const session = await getServerSession(authOptions);
    if (!session?.user?.id || session.user.activeRole !== "admin") {
      return { success: false, message: "notAuthorized" };
    }

    await dbConnect();

    const name = formData.get("name") as string;
    const lat = parseFloat(formData.get("lat") as string);
    const lng = parseFloat(formData.get("lng") as string);
    const isActive = formData.get("isActive") === "true";

    if (!name || isNaN(lat) || isNaN(lng)) {
<<<<<<< HEAD
      return { success: false, message: "missingFields" };
    }

    if (lat < 29.0 || lat > 33.5 || lng < 34.0 || lng > 36.0) {
      return { success: false, message: "coordinatesOutOfBounds" };
    }

    const existing = await City.findOne({
      name,
      _id: { $ne: cityId },
    }).lean();
    if (existing) {
      return { success: false, message: "cityExists" };
    }

    const city = await City.findByIdAndUpdate(
      cityId,
      { name, coordinates: { lat, lng }, isActive },
      { new: true },
    );

    if (!city) {
      return { success: false, message: "cityNotFound" };
    }

    console.log("Recalculating distances for updated city:", city.name);
    await (City as any).calculateDistancesForNewCity(city._id.toString());

    revalidatePath("/dashboard/admin/cities");

    return { success: true };
  } catch (err) {
    console.error("Error in updateCity:", err);
    return { success: false, message: "updateFailed" };
=======
      return { success: false, message: "missingFields" }
    }

    // Validate coordinates are within Israel bounds (approximately)
    if (lat < 29.0 || lat > 33.5 || lng < 34.0 || lng > 36.0) {
      return { success: false, message: "coordinatesOutOfBounds" }
    }

    const city = await City.findById(cityId)
    if (!city) {
      return { success: false, message: "cityNotFound" }
    }

    // Check if another city with the same name exists (excluding current)
    const existing = await City.findOne({ 
      name, 
      _id: { $ne: cityId } 
    }).lean()
    if (existing) {
      return { success: false, message: "cityExists" }
    }

    city.name = name
    city.coordinates = { lat, lng }
    city.isActive = isActive
    await city.save()

    // Recalculate distances if coordinates changed
    const coordsChanged = city.coordinates.lat !== lat || city.coordinates.lng !== lng
    if (coordsChanged) {
      console.log("Recalculating distances for updated city:", name)
      await (City as any).calculateDistancesForNewCity(cityId)
    }

    revalidatePath("/dashboard/admin/cities")

    return { success: true }
  } catch (err) {
    console.error("Error in updateCity:", err)
    return { success: false, message: "updateFailed" }
  }
}

export async function deleteCity(cityId: string) {
  try {
    const session = await getServerSession(authOptions)
    if (!session?.user?.id || session.user.activeRole !== "admin") {
      return { success: false, message: "notAuthorized" }
    }

    await dbConnect()

    const city = await City.findById(cityId)
    if (!city) {
      return { success: false, message: "cityNotFound" }
    }

    await City.findByIdAndDelete(cityId)

    // Clean up distance records
    await (City as any).deleteMany({
      $or: [
        { fromCityId: cityId },
        { toCityId: cityId }
      ]
    })

    revalidatePath("/dashboard/admin/cities")

    return { success: true }
  } catch (err) {
    console.error("Error in deleteCity:", err)
    return { success: false, message: "deleteFailed" }
>>>>>>> b168b71f
  }
}<|MERGE_RESOLUTION|>--- conflicted
+++ resolved
@@ -1,30 +1,30 @@
-"use server";
+"use server"
 
-import { getServerSession } from "next-auth/next";
-import { authOptions } from "@/lib/auth/auth";
-import dbConnect from "@/lib/db/mongoose";
-import { City } from "@/lib/db/models/city-distance";
-import { revalidatePath } from "next/cache";
+import { getServerSession } from "next-auth/next"
+import { authOptions } from "@/lib/auth/auth"
+import dbConnect from "@/lib/db/mongoose"
+import { City, CityDistance } from "@/lib/db/models/city-distance"
+import { revalidatePath } from "next/cache"
 
 export async function getCities(page = 1, limit = 10, searchTerm = "") {
   try {
-    const session = await getServerSession(authOptions);
+    const session = await getServerSession(authOptions)
     if (!session?.user?.id || session.user.activeRole !== "admin") {
-      return { success: false, cities: [], totalPages: 0 };
+      return { success: false, cities: [], totalPages: 0 }
     }
 
-    await dbConnect();
+    await dbConnect()
 
-    const query: any = {};
+    const query: any = {}
     if (searchTerm) {
-      query.name = { $regex: searchTerm, $options: "i" };
+      query.name = { $regex: searchTerm, $options: "i" }
     }
 
-    const skip = (page - 1) * limit;
+    const skip = (page - 1) * limit
     const [cities, total] = await Promise.all([
       City.find(query).skip(skip).limit(limit).lean(),
       City.countDocuments(query),
-    ]);
+    ])
 
     return {
       success: true,
@@ -38,112 +38,76 @@
         },
       })),
       totalPages: Math.ceil(total / limit),
-    };
+    }
   } catch (err) {
-    console.error("Error in getCities:", err);
-    return { success: false, cities: [], totalPages: 0 };
+    console.error("Error in getCities:", err)
+    return { success: false, cities: [], totalPages: 0 }
   }
 }
 
 export async function createCity(formData: FormData) {
   try {
-    const session = await getServerSession(authOptions);
+    const session = await getServerSession(authOptions)
     if (!session?.user?.id || session.user.activeRole !== "admin") {
-      return { success: false, message: "notAuthorized" };
+      return { success: false, message: "notAuthorized" }
     }
 
-    await dbConnect();
+    await dbConnect()
 
-    const name = formData.get("name") as string;
-    const lat = parseFloat(formData.get("lat") as string);
-    const lng = parseFloat(formData.get("lng") as string);
-    const isActive = formData.get("isActive") === "true";
+    const name = formData.get("name") as string
+    const lat = parseFloat(formData.get("lat") as string)
+    const lng = parseFloat(formData.get("lng") as string)
+    const isActive = formData.get("isActive") === "true"
 
     if (!name || isNaN(lat) || isNaN(lng)) {
-      return { success: false, message: "missingFields" };
+      return { success: false, message: "missingFields" }
     }
 
     // Validate coordinates are within Israel bounds (approximately)
     if (lat < 29.0 || lat > 33.5 || lng < 34.0 || lng > 36.0) {
-      return { success: false, message: "coordinatesOutOfBounds" };
+      return { success: false, message: "coordinatesOutOfBounds" }
     }
 
-    const existing = await City.findOne({ name }).lean();
+    const existing = await City.findOne({ name }).lean()
     if (existing) {
-      return { success: false, message: "cityExists" };
+      return { success: false, message: "cityExists" }
     }
 
-    const city = new City({
-      name,
-      coordinates: { lat, lng },
-      isActive,
-    });
-    await city.save();
+    const city = new City({ 
+      name, 
+      coordinates: { lat, lng }, 
+      isActive 
+    })
+    await city.save()
 
     // Calculate distances to all existing cities
-    console.log("Calculating distances for new city:", name);
-    await (City as any).calculateDistancesForNewCity(city._id.toString());
+    console.log("Calculating distances for new city:", name)
+    await (City as any).calculateDistancesForNewCity(city._id.toString())
 
-    revalidatePath("/dashboard/admin/cities");
+    revalidatePath("/dashboard/admin/cities")
 
-    return { success: true, cityId: city._id.toString() };
+    return { success: true, cityId: city._id.toString() }
   } catch (err) {
-    console.error("Error in createCity:", err);
-    return { success: false, message: "creationFailed" };
+    console.error("Error in createCity:", err)
+    return { success: false, message: "creationFailed" }
   }
 }
 
 export async function updateCity(cityId: string, formData: FormData) {
   try {
-    const session = await getServerSession(authOptions);
+    const session = await getServerSession(authOptions)
     if (!session?.user?.id || session.user.activeRole !== "admin") {
-      return { success: false, message: "notAuthorized" };
+      return { success: false, message: "notAuthorized" }
     }
 
-    await dbConnect();
+    await dbConnect()
 
-    const name = formData.get("name") as string;
-    const lat = parseFloat(formData.get("lat") as string);
-    const lng = parseFloat(formData.get("lng") as string);
-    const isActive = formData.get("isActive") === "true";
+    const name = formData.get("name") as string
+    const lat = parseFloat(formData.get("lat") as string)
+    const lng = parseFloat(formData.get("lng") as string)
+    const isActive = formData.get("isActive") === "true"
 
     if (!name || isNaN(lat) || isNaN(lng)) {
-<<<<<<< HEAD
-      return { success: false, message: "missingFields" };
-    }
-
-    if (lat < 29.0 || lat > 33.5 || lng < 34.0 || lng > 36.0) {
-      return { success: false, message: "coordinatesOutOfBounds" };
-    }
-
-    const existing = await City.findOne({
-      name,
-      _id: { $ne: cityId },
-    }).lean();
-    if (existing) {
-      return { success: false, message: "cityExists" };
-    }
-
-    const city = await City.findByIdAndUpdate(
-      cityId,
-      { name, coordinates: { lat, lng }, isActive },
-      { new: true },
-    );
-
-    if (!city) {
-      return { success: false, message: "cityNotFound" };
-    }
-
-    console.log("Recalculating distances for updated city:", city.name);
-    await (City as any).calculateDistancesForNewCity(city._id.toString());
-
-    revalidatePath("/dashboard/admin/cities");
-
-    return { success: true };
-  } catch (err) {
-    console.error("Error in updateCity:", err);
-    return { success: false, message: "updateFailed" };
-=======
       return { success: false, message: "missingFields" }
     }
 
@@ -166,13 +130,15 @@
       return { success: false, message: "cityExists" }
     }
 
+    // Check if coordinates changed to decide if we need to recalculate distances
+    const coordsChanged = city.coordinates.lat !== lat || city.coordinates.lng !== lng
+
     city.name = name
     city.coordinates = { lat, lng }
     city.isActive = isActive
     await city.save()
 
     // Recalculate distances if coordinates changed
-    const coordsChanged = city.coordinates.lat !== lat || city.coordinates.lng !== lng
     if (coordsChanged) {
       console.log("Recalculating distances for updated city:", name)
       await (City as any).calculateDistancesForNewCity(cityId)
@@ -201,10 +167,11 @@
       return { success: false, message: "cityNotFound" }
     }
 
+    // Delete the city
     await City.findByIdAndDelete(cityId)
 
     // Clean up distance records
-    await (City as any).deleteMany({
+    await CityDistance.deleteMany({
       $or: [
         { fromCityId: cityId },
         { toCityId: cityId }
@@ -217,6 +184,5 @@
   } catch (err) {
     console.error("Error in deleteCity:", err)
     return { success: false, message: "deleteFailed" }
->>>>>>> b168b71f
   }
 }